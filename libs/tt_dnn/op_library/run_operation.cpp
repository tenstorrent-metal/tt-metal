--- conflicted
+++ resolved
@@ -91,11 +91,6 @@
 }
 
 
-<<<<<<< HEAD
-std::vector<Tensor> run_without_program_cache(const Operation& op, const std::vector<std::reference_wrapper<const Tensor>> &input_tensors) {
-    auto op_name = op.get_op_name();
-    profiler::start_profiling(op_name);
-=======
 Program create_program(
     const Operation& op,
     const std::vector<std::reference_wrapper<const Tensor>>& input_tensors,
@@ -113,23 +108,19 @@
     const Operation& op,
     const std::vector<std::reference_wrapper<const Tensor>> &input_tensors,
     const std::vector<std::optional<std::reference_wrapper<const Tensor>>> &optional_input_tensors) {
->>>>>>> 926cf602
+    auto op_name = op.get_op_name();
+    profiler::start_profiling(op_name);
 
     op.validate(input_tensors);
 
     auto device = detail::get_device(input_tensors);
     auto output_tensors = op.create_output_tensors(input_tensors);
 
-<<<<<<< HEAD
-    auto program = op.create_program(input_tensors, output_tensors);
+    auto program = create_program(op, input_tensors, optional_input_tensors, output_tensors);
 
     auto do_profile = profiler::get_profiler_flag();
 
     tt_metal::CompileProgram(device, program, do_profile);
-=======
-    auto program = create_program(op, input_tensors, optional_input_tensors, output_tensors);
-    tt_metal::CompileProgram(device, program);
->>>>>>> 926cf602
     tt_metal::ConfigureDeviceWithProgram(device, program);
     tt_metal::LaunchKernels(device, program);
     if (do_profile)
@@ -185,12 +176,8 @@
     const std::vector<std::optional<std::reference_wrapper<const Tensor>>> &optional_input_tensors
 ) {
     if (program_cache::is_enabled()) {
-<<<<<<< HEAD
         TT_ASSERT (profiler::get_profiler_flag() == false , "Refer to ticket #1162 regarding profiling and program caching");
-        return detail::run_with_program_cache(op, input_tensors);
-=======
         return detail::run_with_program_cache(op, input_tensors, optional_input_tensors);
->>>>>>> 926cf602
     } else {
         return detail::run_without_program_cache(op, input_tensors, optional_input_tensors);
     }
