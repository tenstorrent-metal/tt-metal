--- conflicted
+++ resolved
@@ -404,8 +404,6 @@
                 }
             }
         }
-<<<<<<< HEAD
-=======
 
         if (is_paged_dram_test() && debug_g) {
             initialize_dram_banks(device);
@@ -414,7 +412,6 @@
         // Generate commands once and write them to prefetcher core.
         gen_cmds(device, cmds, all_workers_g, worker_data, write_buffer_addr, dispatch_buffer_page_size_g);
         llrt::write_hex_vec_to_core(device->id(), phys_spoof_prefetch_core, cmds, l1_buf_base);
->>>>>>> 42db9fb8
 
         if (is_paged_dram_test() && debug_g) {
             initialize_dram_banks(device);
