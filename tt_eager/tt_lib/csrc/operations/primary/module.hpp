// SPDX-FileCopyrightText: © 2023 Tenstorrent Inc.
//
// SPDX-License-Identifier: Apache-2.0

#pragma once

#include <pybind11/pybind11.h>
#include <pybind11/stl.h>

#include "transformers/module.hpp"
#include "tt_dnn/op_library/bmm/bmm_op.hpp"
#include "tt_dnn/op_library/moreh_clip_grad_norm/moreh_clip_grad_norm_op.hpp"
#include "tt_dnn/op_library/layernorm/layernorm_op.hpp"
#include "tt_dnn/op_library/moreh_layernorm/moreh_layernorm_op.hpp"
#include "tt_dnn/op_library/moreh_layernorm_backward/moreh_layernorm_backward_op.hpp"
#include "tt_dnn/op_library/moreh_matmul/moreh_matmul_op.hpp"
#include "tt_dnn/op_library/moreh_matmul_backward/moreh_matmul_backward_op.hpp"
#include "tt_dnn/op_library/moreh_softmax/moreh_softmax_op.hpp"
#include "tt_dnn/op_library/moreh_softmax_backward/moreh_softmax_backward_op.hpp"
#include "tt_dnn/op_library/moreh_arange/moreh_arange_op.hpp"
#include "tt_dnn/op_library/softmax/softmax_op.hpp"
#include "tt_dnn/op_library/moreh_sum/moreh_sum_op.hpp"
#include "tt_dnn/op_library/moreh_sum_backward/moreh_sum_backward_op.hpp"

namespace py = pybind11;

namespace tt {
namespace operations {
namespace primary {

void py_module(py::module& m_primary) {
    auto m_transformers = m_primary.def_submodule("transformers", "Primary transformers operations");
    transformers::py_module(m_transformers);

    py::class_<MatmulProgramConfig>(m_primary, "MatmulProgramConfig");

    py::class_<MatmulDefaultProgramConfig>(m_primary, "MatmulDefaultProgramConfig").def(py::init<>());

    py::class_<MatmulMultiCoreReuseProgramConfig>(m_primary, "MatmulMultiCoreReuseProgramConfig")
        .def(
            py::init<CoreCoord, std::size_t, std::size_t, std::size_t, std::size_t, std::size_t>(),
            py::kw_only(),
            py::arg("compute_with_storage_grid_size"),
            py::arg("in0_block_w").noconvert(),
            py::arg("out_subblock_h").noconvert(),
            py::arg("out_subblock_w").noconvert(),
            py::arg("per_core_M").noconvert(),
            py::arg("per_core_N").noconvert());
    py::class_<MatmulMultiCoreReuseMultiCastProgramConfig>(m_primary, "MatmulMultiCoreReuseMultiCastProgramConfig")
        .def(
            py::init<CoreCoord, std::size_t, std::size_t, std::size_t, std::size_t, std::size_t, bool, std::optional<UnaryWithParam>>(),
            py::kw_only(),
            py::arg("compute_with_storage_grid_size"),
            py::arg("in0_block_w").noconvert(),
            py::arg("out_subblock_h").noconvert(),
            py::arg("out_subblock_w").noconvert(),
            py::arg("per_core_M").noconvert(),
            py::arg("per_core_N").noconvert(),
            py::arg("transpose_mcast").noconvert(),
            py::arg("fused_activation")
        )
        .def_readwrite("fused_activation", &MatmulMultiCoreReuseMultiCastProgramConfig::fused_activation);

    py::class_<MatmulMultiCoreReuseMultiCast1DProgramConfig>(m_primary, "MatmulMultiCoreReuseMultiCast1DProgramConfig")
        .def(
            py::init<CoreCoord, std::size_t, std::size_t, std::size_t, std::size_t, std::size_t, bool, std::optional<UnaryWithParam>, bool>(),
            py::kw_only(),
            py::arg("compute_with_storage_grid_size"),
            py::arg("in0_block_w").noconvert(),
            py::arg("out_subblock_h").noconvert(),
            py::arg("out_subblock_w").noconvert(),
            py::arg("per_core_M").noconvert(),
            py::arg("per_core_N").noconvert(),
            py::arg("fuse_batch").noconvert(),
            py::arg("fused_activation"),
            py::arg("mcast_in0").noconvert())
        .def_readwrite("fused_activation", &MatmulMultiCoreReuseMultiCast1DProgramConfig::fused_activation);

    m_primary.def(
        "get_mcast_1d_config",
        &bmm_op_utils::get_mcast_1d_config,
        py::arg("input_tensor_a").noconvert(),
        py::arg("input_tensor_b").noconvert(),
        py::arg("fuse_batch").noconvert() = false,
        py::arg("fused_activation") = std::nullopt,
        py::arg("mcast_in0").noconvert() = true,
        py::arg("out_sharded").noconvert() = false);

    // TODO(arakhmati):
    // delete
    // redundant
    // matmul
    // overrides
    // by
    // figuring
    // out
    // how
    // to
    // pass
    // in
    // MatmulProgramConfig
    // (which
    // is
    // a
    // std::variant)
    m_primary.def(
        "matmul",
        [](const Tensor& input_tensor_a,
           const Tensor& input_tensor_b,
           const MatmulDefaultProgramConfig& program_config,
           const MemoryConfig& out_mem_config,
           std::optional<DataType> output_dtype,
           const MathFidelity math_fidelity,
           const bool fp32_dest_acc_en,
           const bool math_approx_mode,
           const bool packer_l1_acc) {
            return matmul(input_tensor_a, input_tensor_b, program_config, out_mem_config, output_dtype, math_fidelity, fp32_dest_acc_en, math_approx_mode, packer_l1_acc);
        },
        py::arg("input_tensor_a").noconvert(),
        py::arg("input_tensor_b").noconvert(),
        py::kw_only(),
        py::arg("program_config").noconvert() = MatmulDefaultProgramConfig(),
        py::arg("output_mem_config").noconvert() = operation::DEFAULT_OUTPUT_MEMORY_CONFIG,
        py::arg("output_dtype").noconvert() = std::nullopt,
        py::arg("math_fidelity").noconvert() = MathFidelity::LoFi,
        py::arg("fp32_dest_acc_en").noconvert() = false,
        py::arg("math_approx_mode").noconvert() = true,
        py::arg("packer_l1_acc").noconvert() = false,
        R"doc(
            Perform a matrix multiplication ``input_tensor_a x input_tensor_b``.

            .. csv-table::
                :header: "Argument", "Description", "Data type", "Valid range", "Required"

                "input_tensor_a",    "First tensor to multiply",                               "Tensor",                                     "Tensor of shape [B_a, C_a, M, K]",                               "Yes"
                "input_tensor_b",    "Second tensor to multiply",                              "Tensor",                                     "Tensor of shape [B_b, C_b, K, N]",                               "Yes"
                "program_config",    "",                                                       "MatmulDefaultProgramConfig",          "",                                                               "Yes"
                "output_mem_config", "Layout of tensor in TT Accelerator device memory banks", "MemoryConfig",                               "Default is interleaved in DRAM",                                 "No"
                "output_dtype",      "Output Data Type",                                       "DataType",                                   "By default it will be set to the data type of `input_tensor_a`", "No"
        )doc");

    m_primary.def(
        "matmul",
        [](const Tensor& input_tensor_a,
           const Tensor& input_tensor_b,
           const MatmulMultiCoreReuseProgramConfig& program_config,
           const MemoryConfig& out_mem_config,
           std::optional<DataType> output_dtype,
           const MathFidelity math_fidelity,
           const bool fp32_dest_acc_en,
           const bool math_approx_mode,
           const bool packer_l1_acc) {
            return matmul(input_tensor_a, input_tensor_b, program_config, out_mem_config, output_dtype, math_fidelity, fp32_dest_acc_en, math_approx_mode, packer_l1_acc);
        },
        py::arg("input_tensor_a").noconvert(),
        py::arg("input_tensor_b").noconvert(),
        py::kw_only(),
        py::arg("program_config").noconvert(),
        py::arg("output_mem_config").noconvert() = operation::DEFAULT_OUTPUT_MEMORY_CONFIG,
        py::arg("output_dtype").noconvert() = std::nullopt,
        py::arg("math_fidelity").noconvert() = MathFidelity::LoFi,
        py::arg("fp32_dest_acc_en").noconvert() = false,
        py::arg("math_approx_mode").noconvert() = true,
        py::arg("packer_l1_acc").noconvert() = false,
        R"doc(
            Perform a matrix multiplication ``input_tensor_a x input_tensor_b``.

            .. csv-table::
                :header: "Argument", "Description", "Data type", "Valid range", "Required"

                "input_tensor_a",    "First tensor to multiply",                               "Tensor",                                     "Tensor of shape [B_a, C_a, M, K]",                               "Yes"
                "input_tensor_b",    "Second tensor to multiply",                              "Tensor",                                     "Tensor of shape [B_b, C_b, K, N]",                               "Yes"
                "program_config",    "",                                                       "MatmulMultiCoreReuseProgramConfig",          "",                                                               "Yes"
                "output_mem_config", "Layout of tensor in TT Accelerator device memory banks", "MemoryConfig",                               "Default is interleaved in DRAM",                                 "No"
                "output_dtype",      "Output Data Type",                                       "DataType",                                   "By default it will be set to the data type of `input_tensor_a`", "No"
        )doc");

    m_primary.def(
        "matmul",
        [](const Tensor& input_tensor_a,
           const Tensor& input_tensor_b,
           std::optional<const Tensor> bias,
           const MatmulDefaultProgramConfig& program_config,
           const MemoryConfig& out_mem_config,
           std::optional<DataType> output_dtype,
           const MathFidelity math_fidelity,
           const bool fp32_dest_acc_en,
           const bool math_approx_mode,
           const bool packer_l1_acc) {
            return matmul(
                input_tensor_a, input_tensor_b, bias, program_config, out_mem_config, output_dtype, math_fidelity, fp32_dest_acc_en, math_approx_mode, packer_l1_acc);
        },
        py::arg("input_tensor_a").noconvert(),
        py::arg("input_tensor_b").noconvert(),
        py::kw_only(),
        py::arg("bias").noconvert() = std::nullopt,
        py::arg("program_config").noconvert() = MatmulDefaultProgramConfig(),
        py::arg("output_mem_config").noconvert() = operation::DEFAULT_OUTPUT_MEMORY_CONFIG,
        py::arg("output_dtype").noconvert() = std::nullopt,
        py::arg("math_fidelity").noconvert() = MathFidelity::LoFi,
        py::arg("fp32_dest_acc_en").noconvert() = false,
        py::arg("math_approx_mode").noconvert() = true,
        py::arg("packer_l1_acc").noconvert() = false,
        R"doc(
            Perform a matrix multiplication ``input_tensor_a x input_tensor_b``.

            .. csv-table::
                :header: "Argument", "Description", "Data type", "Valid range", "Required"

                "input_tensor_a",    "First tensor to multiply",                               "Tensor",                                     "Tensor of shape [B_a, C_a, M, K]",                               "Yes"
                "input_tensor_b",    "Second tensor to multiply",                              "Tensor",                                     "Tensor of shape [B_b, C_b, K, N]",                               "Yes"
                "bias",              "Bias to add",                                            "Tensor",                                     "Tensor of shape [1, 1, 1, N]",                                   "Yes"
                "program_config",    "",                                                       "MatmulDefaultProgramConfig", "",                                                               "Yes"
                "output_mem_config", "Layout of tensor in TT Accelerator device memory banks", "MemoryConfig",                               "Default is interleaved in DRAM",                                 "No"
                "output_dtype",      "Output Data Type",                                       "DataType",                                   "By default it will be set to the data type of `input_tensor_a`", "No"
        )doc");

    m_primary.def(
        "matmul",
        [](const Tensor& input_tensor_a,
           const Tensor& input_tensor_b,
           std::optional<const Tensor> bias,
           const MatmulMultiCoreReuseMultiCastProgramConfig& program_config,
           const MemoryConfig& out_mem_config,
           std::optional<DataType> output_dtype,
           const MathFidelity math_fidelity,
           const bool fp32_dest_acc_en,
           const bool math_approx_mode,
           const bool packer_l1_acc) {
            return matmul(
                input_tensor_a, input_tensor_b, bias, program_config, out_mem_config, output_dtype, math_fidelity, fp32_dest_acc_en, math_approx_mode, packer_l1_acc);
        },
        py::arg("input_tensor_a").noconvert(),
        py::arg("input_tensor_b").noconvert(),
        py::kw_only(),
        py::arg("bias").noconvert() = std::nullopt,
        py::arg("program_config").noconvert(),
        py::arg("output_mem_config").noconvert() = operation::DEFAULT_OUTPUT_MEMORY_CONFIG,
        py::arg("output_dtype").noconvert() = std::nullopt,
        py::arg("math_fidelity").noconvert() = MathFidelity::LoFi,
        py::arg("fp32_dest_acc_en").noconvert() = false,
        py::arg("math_approx_mode").noconvert() = true,
        py::arg("packer_l1_acc").noconvert() = false,
        R"doc(
            Perform a matrix multiplication ``input_tensor_a x input_tensor_b``.

            .. csv-table::
                :header: "Argument", "Description", "Data type", "Valid range", "Required"

                "input_tensor_a",    "First tensor to multiply",                               "Tensor",                                     "Tensor of shape [B_a, C_a, M, K]",                               "Yes"
                "input_tensor_b",    "Second tensor to multiply",                              "Tensor",                                     "Tensor of shape [B_b, C_b, K, N]",                               "Yes"
                "bias",              "Bias to add",                                            "Tensor",                                     "Tensor of shape [1, 1, 1, N]",                                   "Yes"
                "program_config",    "",                                                       "MatmulMultiCoreReuseMultiCastProgramConfig", "",                                                               "Yes"
                "output_mem_config", "Layout of tensor in TT Accelerator device memory banks", "MemoryConfig",                               "Default is interleaved in DRAM",                                 "No"
                "output_dtype",      "Output Data Type",                                       "DataType",                                   "By default it will be set to the data type of `input_tensor_a`", "No"
        )doc");

    m_primary.def(
        "matmul",
        [](const Tensor& input_tensor_a,
           const Tensor& input_tensor_b,
           std::optional<const Tensor> bias,
           const MatmulMultiCoreReuseMultiCast1DProgramConfig& program_config,
           const MemoryConfig& out_mem_config,
           std::optional<DataType> output_dtype,
           const MathFidelity math_fidelity,
           const bool fp32_dest_acc_en,
           const bool math_approx_mode,
           const bool packer_l1_acc) {
            return matmul(
                input_tensor_a, input_tensor_b, bias, program_config, out_mem_config, output_dtype, math_fidelity, fp32_dest_acc_en, math_approx_mode, packer_l1_acc);
        },
        py::arg("input_tensor_a").noconvert(),
        py::arg("input_tensor_b").noconvert(),
        py::kw_only(),
        py::arg("bias").noconvert() = std::nullopt,
        py::arg("program_config").noconvert(),
        py::arg("output_mem_config").noconvert() = operation::DEFAULT_OUTPUT_MEMORY_CONFIG,
        py::arg("output_dtype").noconvert() = std::nullopt,
        py::arg("math_fidelity").noconvert() = MathFidelity::LoFi,
        py::arg("fp32_dest_acc_en").noconvert() = false,
        py::arg("math_approx_mode").noconvert() = true,
        py::arg("packer_l1_acc").noconvert() = false,
        R"doc(
            Perform a matrix multiplication ``input_tensor_a x input_tensor_b``.

            .. csv-table::
                :header: "Argument", "Description", "Data type", "Valid range", "Required"

                "input_tensor_a",    "First tensor to multiply",                               "Tensor",                                     "Tensor of shape [B_a, C_a, M, K]",                               "Yes"
                "input_tensor_b",    "Second tensor to multiply",                              "Tensor",                                     "Tensor of shape [B_b, C_b, K, N]",                               "Yes"
                "bias",              "Bias to add",                                            "Tensor",                                     "Tensor of shape [1, 1, 1, N]",                                   "Yes"
                "program_config",    "",                                                       "MatmulMultiCoreReuseMultiCast1DProgramConfig", "",                                                             "Yes"
                "output_mem_config", "Layout of tensor in TT Accelerator device memory banks", "MemoryConfig",                               "Default is interleaved in DRAM",                                 "No"
                "output_dtype",      "Output Data Type",                                       "DataType",                                   "By default it will be set to the data type of `input_tensor_a`", "No"
        )doc");

    m_primary.def(
        "matmul_1d",
        [](const Tensor& input_tensor_a,
           const Tensor& input_tensor_b,
           std::optional<const Tensor> bias,
           const std::optional<MatmulMultiCoreReuseMultiCast1DProgramConfig>& program_config,
           const MemoryConfig& out_mem_config,
           std::optional<DataType> output_dtype,
           const MathFidelity math_fidelity,
           const bool fp32_dest_acc_en,
           const bool math_approx_mode,
           const bool packer_l1_acc) {
            return matmul_1d(
                input_tensor_a, input_tensor_b, bias, program_config, out_mem_config, output_dtype, math_fidelity, fp32_dest_acc_en, math_approx_mode, packer_l1_acc);
        },
        py::arg("input_tensor_a").noconvert(),
        py::arg("input_tensor_b").noconvert(),
        py::kw_only(),
        py::arg("bias").noconvert() = std::nullopt,
        py::arg("program_config").noconvert() = std::nullopt,
        py::arg("output_mem_config").noconvert() = operation::DEFAULT_OUTPUT_MEMORY_CONFIG,
        py::arg("output_dtype").noconvert() = std::nullopt,
        py::arg("math_fidelity").noconvert() = MathFidelity::LoFi,
        py::arg("fp32_dest_acc_en").noconvert() = false,
        py::arg("math_approx_mode").noconvert() = true,
        py::arg("packer_l1_acc").noconvert() = false,
        R"doc(
            Perform a matrix multiplication ``input_tensor_a x input_tensor_b``.

            .. csv-table::
                :header: "Argument", "Description", "Data type", "Valid range", "Required"

                "input_tensor_a",    "First tensor to multiply",                               "Tensor",                                     "Tensor of shape [B_a, C_a, M, K]",                               "Yes"
                "input_tensor_b",    "Second tensor to multiply",                              "Tensor",                                     "Tensor of shape [B_b, C_b, K, N]",                               "Yes"
                "bias",              "Bias to add",                                            "Tensor",                                     "Tensor of shape [1, 1, 1, N]",                                   "Yes"
                "program_config",    "",                                                       "MatmulMultiCoreReuseMultiCast1DProgramConfig", "Config will be automatically determined if not passed",        "Yes"
                "output_mem_config", "Layout of tensor in TT Accelerator device memory banks", "MemoryConfig",                               "Default is interleaved in DRAM",                                 "No"
                "output_dtype",      "Output Data Type",                                       "DataType",                                   "By default it will be set to the data type of `input_tensor_a`", "No"
        )doc");

    py::class_<LayerNormDefaultProgramConfig>(m_primary, "LayerNormDefaultProgramConfig")
        .def(py::init<>());

    py::class_<LayerNormInterleavedMultiCoreProgramConfig>(m_primary, "LayerNormInterleavedMultiCoreProgramConfig")
        .def(
            py::init<MathFidelity, DataType, DataType>(),
            py::kw_only(),
            py::arg("math_fidelity").noconvert() = MathFidelity::HiFi4,
            py::arg("im_data_format").noconvert(),
            py::arg("out_data_format").noconvert()
        );

    py::class_<LayerNormShardedMultiCoreProgramConfig>(m_primary, "LayerNormShardedMultiCoreProgramConfig")
        .def(
            py::init<CoreCoord, std::size_t, std::size_t, std::size_t, MathFidelity, DataType, DataType, bool>(),
            py::kw_only(),
            py::arg("compute_with_storage_grid_size"),
            py::arg("subblock_w").noconvert(),
            py::arg("block_h").noconvert(),
            py::arg("block_w").noconvert(),
            py::arg("math_fidelity").noconvert() = MathFidelity::HiFi4,
            py::arg("im_data_format").noconvert(),
            py::arg("out_data_format").noconvert(),
            py::arg("inplace").noconvert()
        );

    m_primary.def(
        "layernorm",
        &layernorm,
        py::arg("input").noconvert(),
        py::arg("eps").noconvert(),
        py::arg("gamma").noconvert() = std::nullopt,
        py::arg("beta").noconvert() = std::nullopt,
        py::arg("output_mem_config").noconvert() = operation::DEFAULT_OUTPUT_MEMORY_CONFIG,
        py::arg("program_config").noconvert() = LayerNormDefaultProgramConfig{},
        R"doc(
            Performs a layernorm operation on the last tensor dimension with optional fused with post-multiplication and addition via W-bcast.
        )doc");

    m_primary.def(
        "add_layernorm",
        &add_layernorm,
        py::arg("a").noconvert(),
        py::arg("b").noconvert(),
        py::arg("eps").noconvert(),
        py::arg("gamma").noconvert() = std::nullopt,
        py::arg("beta").noconvert() = std::nullopt,
        py::arg("output_mem_config").noconvert() = operation::DEFAULT_OUTPUT_MEMORY_CONFIG,
        py::arg("program_config").noconvert() = LayerNormDefaultProgramConfig{},
        R"doc(
            Performs a layernorm(a+b)*gamma + beta operation.
        )doc");

    // moreh_clip_grad_norm
    m_primary.def(
        "moreh_clip_grad_norm_",
        &moreh_clip_grad_norm,
        py::arg("inputs").noconvert(),
        py::arg("max_norm").noconvert(),
        py::arg("norm_type").noconvert() = 2.0f,
        py::arg("error_if_nonfinite").noconvert() = false,
        py::kw_only(),
        py::arg("total_norm").noconvert() = std::nullopt,
        py::arg("output_mem_config").noconvert() = operation::DEFAULT_OUTPUT_MEMORY_CONFIG,
        R"doc(
        "Performs a moreh_clip_grad_norm operation.
    )doc");

    // moreh_matmul
    m_primary.def(
        "moreh_matmul",
        &moreh_matmul,
        py::arg("input_a").noconvert(),
        py::arg("input_b").noconvert(),
        py::kw_only(),
        py::arg("output_tensor").noconvert() = std::nullopt,
        py::arg("transpose_input_a").noconvert() = false,
        py::arg("transpose_input_b").noconvert() = false,
        py::arg("output_mem_config").noconvert() = operation::DEFAULT_OUTPUT_MEMORY_CONFIG,
        "Performs a moreh_matmul operation.");

    // moreh_matmul_backward
    m_primary.def(
        "moreh_matmul_backward",
        &moreh_matmul_backward,
        py::arg("output_grad").noconvert(),
        py::arg("input_a").noconvert(),
        py::arg("input_b").noconvert(),
        py::arg("input_a_grad").noconvert() = std::nullopt,
        py::arg("input_b_grad").noconvert() = std::nullopt,
        py::arg("output_mem_config").noconvert() = operation::DEFAULT_OUTPUT_MEMORY_CONFIG,
        R"doc(
        "Performs a moreh_matmul_backward operation.
    )doc");

    m_primary.def(
        "moreh_layernorm",
        &moreh_layernorm,
        py::arg("input").noconvert(),
        py::arg("normalized_dims").noconvert(),
        py::arg("eps").noconvert() = 1e-5f,
        py::arg("gamma").noconvert() = std::nullopt,
        py::arg("beta").noconvert() = std::nullopt,
        py::kw_only(),
        py::arg("mean").noconvert() = std::nullopt,
        py::arg("rstd").noconvert() = std::nullopt,
        py::arg("output_mem_config").noconvert() = operation::DEFAULT_OUTPUT_MEMORY_CONFIG,
        "Performs a moreh_layernorm operation.");
    m_primary.def(
        "moreh_layernorm_backward",
        &moreh_layernorm_backward,
        py::arg("output_grad").noconvert(),
        py::arg("input").noconvert(),
        py::arg("mean").noconvert(),
        py::arg("rstd").noconvert(),
        py::arg("normalized_dims").noconvert(),
        py::kw_only(),
        py::arg("gamma").noconvert() = std::nullopt,
        py::arg("input_grad").noconvert() = std::nullopt,
        py::arg("gamma_grad").noconvert() = std::nullopt,
        py::arg("beta_grad").noconvert() = std::nullopt,
        py::arg("output_mem_config").noconvert() = operation::DEFAULT_OUTPUT_MEMORY_CONFIG,
        "Performs a moreh_layernorm_backward operation.");
    // softmax
    m_primary.def(
        "softmax_in_place",
        &softmax_in_place,
        py::arg("input_tensor").noconvert(),
        py::arg("program_config").noconvert() = transformers::SoftmaxDefaultProgramConfig{},
        "Performs a softmax operation on the last tensor dimension. Returns a reference to the input tensor modified "
        "in place.");

    py::enum_<MorehSoftmaxOpParallelizationStrategy>(m_primary, "MorehSoftmaxOpParallelizationStrategy")
        .value("NONE", MorehSoftmaxOpParallelizationStrategy::NONE)
        .value("SMALL_W", MorehSoftmaxOpParallelizationStrategy::SMALL_W)
        .value("SMALL_H", MorehSoftmaxOpParallelizationStrategy::SMALL_H)
        .value("LARGE_W", MorehSoftmaxOpParallelizationStrategy::LARGE_W)
        .value("LARGE_H", MorehSoftmaxOpParallelizationStrategy::LARGE_H)
        .value("LARGE_C", MorehSoftmaxOpParallelizationStrategy::LARGE_C);
    py::enum_<MorehSoftmaxBackwardOpParallelizationStrategy>(m_primary, "MorehSoftmaxBackwardOpParallelizationStrategy")
        .value("NONE", MorehSoftmaxBackwardOpParallelizationStrategy::NONE)
        .value("SMALL_W", MorehSoftmaxBackwardOpParallelizationStrategy::SMALL_W)
        .value("SMALL_H", MorehSoftmaxBackwardOpParallelizationStrategy::SMALL_H)
        .value("LARGE_W", MorehSoftmaxBackwardOpParallelizationStrategy::LARGE_W)
        .value("LARGE_H", MorehSoftmaxBackwardOpParallelizationStrategy::LARGE_H)
        .value("LARGE_C", MorehSoftmaxBackwardOpParallelizationStrategy::LARGE_C);
    m_primary.def(
        "moreh_softmax",
        &moreh_softmax,
        py::arg("input_tensors").noconvert(),
        py::arg("dim").noconvert(),
        py::arg("strategy").noconvert() = MorehSoftmaxOpParallelizationStrategy::NONE,
        py::arg("output_mem_config").noconvert() = operation::DEFAULT_OUTPUT_MEMORY_CONFIG,
        "Performs a softmax operation. Returns a output tensor.");
    m_primary.def(
        "moreh_softmax_backward",
        &moreh_softmax_backward,
        py::arg("output_tensor").noconvert(),
        py::arg("output_grad_tensor").noconvert(),
        py::arg("dim").noconvert(),
        py::arg("strategy").noconvert() = MorehSoftmaxBackwardOpParallelizationStrategy::NONE,
        py::arg("output_mem_config").noconvert() = operation::DEFAULT_OUTPUT_MEMORY_CONFIG,
        "Performs a softmax backward operation. Returns a input grad tensor.");
    m_primary.def(
        "moreh_softmin",
        &moreh_softmin,
        py::arg("input_tensors").noconvert(),
        py::arg("dim").noconvert(),
        py::arg("strategy").noconvert() = MorehSoftmaxOpParallelizationStrategy::NONE,
        py::arg("output_mem_config").noconvert() = operation::DEFAULT_OUTPUT_MEMORY_CONFIG,
        "Performs a softmax operation. Returns a output tensor.");
    m_primary.def(
        "moreh_softmin_backward",
        &moreh_softmin_backward,
        py::arg("output_tensor").noconvert(),
        py::arg("output_grad_tensor").noconvert(),
        py::arg("dim").noconvert(),
        py::arg("strategy").noconvert() = MorehSoftmaxBackwardOpParallelizationStrategy::NONE,
        py::arg("output_mem_config").noconvert() = operation::DEFAULT_OUTPUT_MEMORY_CONFIG,
        "Performs a softmin backward operation. Returns a input grad tensor.");
<<<<<<< HEAD

    m_primary.def(
        "moreh_arange",
        &moreh_arange,
        py::arg("start"),
        py::arg("end"),
        py::arg("step"),
        py::arg("any").noconvert(),
        py::arg("output_mem_config").noconvert() = operation::DEFAULT_OUTPUT_MEMORY_CONFIG,
        "Performs a arange operation. Returns a output tensor.");

    m_primary.def(
        "moreh_arange_inplace",
        &moreh_arange_inplace,
        py::arg("input_tensor").noconvert(),
        py::arg("start"),
        py::arg("end"),
        py::arg("step"),
        "Performs a arange operation. Returns a output tensor.");
=======
    m_primary.def(
        "moreh_sum",
        &moreh_sum,
        py::arg("input").noconvert(),
        py::arg("output").noconvert(),
        py::kw_only(),
        py::arg("dims").noconvert() = std::vector<int64_t>(),
        py::arg("output_mem_config").noconvert() = operation::DEFAULT_OUTPUT_MEMORY_CONFIG,
        "Performs sum operation. Returns an output tensor.");
    m_primary.def(
        "moreh_sum_backward",
        &moreh_sum_backward,
        py::arg("output_grad").noconvert(),
        py::arg("input_grad").noconvert(),
        "Performs sum backward operation. Returns an input_grad tensor.");
>>>>>>> d764d4a7
}

}  // namespace
   // primary
}  // namespace
   // operations
}  // namespace
   // tt<|MERGE_RESOLUTION|>--- conflicted
+++ resolved
@@ -515,8 +515,6 @@
         py::arg("strategy").noconvert() = MorehSoftmaxBackwardOpParallelizationStrategy::NONE,
         py::arg("output_mem_config").noconvert() = operation::DEFAULT_OUTPUT_MEMORY_CONFIG,
         "Performs a softmin backward operation. Returns a input grad tensor.");
-<<<<<<< HEAD
-
     m_primary.def(
         "moreh_arange",
         &moreh_arange,
@@ -535,7 +533,6 @@
         py::arg("end"),
         py::arg("step"),
         "Performs a arange operation. Returns a output tensor.");
-=======
     m_primary.def(
         "moreh_sum",
         &moreh_sum,
@@ -551,7 +548,6 @@
         py::arg("output_grad").noconvert(),
         py::arg("input_grad").noconvert(),
         "Performs sum backward operation. Returns an input_grad tensor.");
->>>>>>> d764d4a7
 }
 
 }  // namespace
