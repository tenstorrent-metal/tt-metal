--- conflicted
+++ resolved
@@ -515,7 +515,6 @@
         py::arg("dim").noconvert(),
         py::arg("strategy").noconvert() = MorehSoftmaxBackwardOpParallelizationStrategy::NONE,
         py::arg("output_mem_config").noconvert() = operation::DEFAULT_OUTPUT_MEMORY_CONFIG,
-<<<<<<< HEAD
         "Performs a softmin backward operation. Returns a input grad tensor.");
     m_primary.def(
         "moreh_logsoftmax",
@@ -533,8 +532,6 @@
         py::arg("dim").noconvert(),
         py::arg("strategy").noconvert() = MorehSoftmaxBackwardOpParallelizationStrategy::NONE,
         py::arg("output_mem_config").noconvert() = operation::DEFAULT_OUTPUT_MEMORY_CONFIG,
-        "Performs a softmax backward operation. Returns a input grad tensor.");
-=======
         "Performs a softmin backward operation. Returns an input grad tensor.");
     m_primary.def(
         "moreh_sum",
@@ -586,7 +583,6 @@
         py::arg("end"),
         py::arg("step"),
         "Performs an arange operation. Returns an output tensor.");
->>>>>>> 945b6f76
 }
 
 }  // namespace
