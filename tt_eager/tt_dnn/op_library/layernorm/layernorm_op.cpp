--- conflicted
+++ resolved
@@ -749,24 +749,14 @@
     std::string writer_kernel = use_row_major_kernel ? "tt_eager/tt_dnn/op_library/layernorm/kernels/dataflow/writer_unary_sharded_ln_rm_gb.cpp" : "tt_eager/tt_dnn/op_library/layernorm/kernels/dataflow/writer_unary_sharded_ln.cpp";
     auto writer_mcast_sender_kernels_id = CreateKernel(
         program,
-<<<<<<< HEAD
-        "tt_eager/tt_dnn/op_library/layernorm/kernels/dataflow/writer_unary_sharded_ln.cpp",
+        writer_kernel,
         all_to_all_cores,
-=======
-        writer_kernel,
-        top_row,
->>>>>>> d9a33b73
         tt_metal::DataMovementConfig{.processor = DataMovementProcessor::RISCV_0, .noc = NOC::RISCV_0_default, .compile_args = writer_mcast_sender_compile_time_args, .defines = writer_defines}
     );
     auto writer_mcast_receiver_kernels_id = CreateKernel(
         program,
-<<<<<<< HEAD
-        "tt_eager/tt_dnn/op_library/layernorm/kernels/dataflow/writer_unary_sharded_ln.cpp",
+        writer_kernel,
         not_all_to_all_workers,
-=======
-        writer_kernel,
-        all_except_top_row,
->>>>>>> d9a33b73
         tt_metal::DataMovementConfig{.processor = DataMovementProcessor::RISCV_0, .noc = NOC::RISCV_0_default, .compile_args = writer_mcast_receiver_compile_time_args, .defines = writer_defines}
     );
     // defines
