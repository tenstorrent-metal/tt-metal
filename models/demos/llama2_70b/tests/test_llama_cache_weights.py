--- conflicted
+++ resolved
@@ -53,7 +53,6 @@
 
     print(f"Running emulated: {emulated}")
 
-<<<<<<< HEAD
     layer_group_size = 3
     n_layers = 12
 
@@ -81,34 +80,6 @@
         # }
 
         # print(new_state_dict.keys())
-=======
-    max_seq_len = 4096
-    layer_group_size = 4
-    n_layers = 80
-
-    for start_layer_idx in range(0, n_layers, layer_group_size):
-        hugging_face_reference_model = Llama.build(
-            ckpt_dir,
-            tokenizer_path,
-            max_seq_len=max_seq_len,
-            max_batch_size=batch,
-            n_layers=layer_group_size,
-            skip_model_load=False,
-            start_layer_idx=start_layer_idx,
-        ).model
-        hugging_face_reference_model.eval()
-        state_dict = hugging_face_reference_model.state_dict()
-        print(state_dict.keys())
-
-        new_state_dict = {
-            ".".join([k.split(".")[0], str(start_layer_idx + int(k.split(".")[1]))] + k.split(".")[2:])
-            if "layers" in k
-            else k: v
-            for k, v in state_dict.items()
-        }
-
-        print(new_state_dict.keys())
->>>>>>> 9221c983
 
         torch.manual_seed(0)
         base_url = "layers"
@@ -118,10 +89,6 @@
         hidden_dim = configuration.dim
         head_dim = hidden_dim // n_heads
 
-<<<<<<< HEAD
-        CACHE_PATH = Path("/home/llama-data-cache/weights-cache-2")
-=======
->>>>>>> 9221c983
         # TT model -------------------------------------------------------------
         # Create TT model which caches weights as it inits
         tt_model = TtLlamaModel_optimized(
