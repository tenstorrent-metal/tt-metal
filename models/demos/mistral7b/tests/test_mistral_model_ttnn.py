# SPDX-FileCopyrightText: © 2023 Tenstorrent Inc.

# SPDX-License-Identifier: Apache-2.0
import torch
import pytest
from loguru import logger
import ttnn
from models.demos.mistral7b.tt.mistral_common_ttnn import (
    precompute_freqs,
    generate_cos_sin_cache_ttnn,
    prepare_inputs_ttnn,
)
from models.demos.mistral7b.tt.mistral_model_ttnn import TtTransformer
from models.demos.mistral7b.tt.model_config_ttnn import TtModelArgs
from models.demos.mistral7b.reference.model import Transformer
from models.demos.mistral7b.reference.tokenizer import Tokenizer
from models.utility_functions import (
    comp_pcc,
    comp_allclose,
)


class Emb(torch.nn.Module):
    def __init__(self):
        super().__init__()
        self.emb = torch.nn.Embedding(32000, 4096)

    def forward(self, x):
        return self.emb(x)


@pytest.mark.parametrize(
    "n_layers",
    (1, 3, 16, 32),
)
@pytest.mark.parametrize(
    "model_config",
    ("BFLOAT16-DRAM", "BFLOAT8-DRAM"),
)
@pytest.mark.parametrize(
    "iterations",
    (1, 20, 127),
)
@pytest.mark.parametrize(
    "pcc",
    (0.99,),
)
def test_mistral_model_inference(pcc, model_config, model_location_generator, device, iterations, n_layers):
    ttnn.enable_program_cache()

    # Can avoid running reference model to speed up the test (but required to measure PCC)
    run_ref_pt = True

    dtype_str, mem_config_str = model_config.split("-")
    if dtype_str == "BFLOAT16":
        dtype = ttnn.bfloat16
    elif dtype_str == "BFLOAT8":
        dtype = ttnn.bfloat8_b
    else:
        raise ValueError(f"Unknown dtype {dtype_str}")

<<<<<<< HEAD
    model_args = TtModelArgs()
=======
    mistral_path = Path(model_location_generator(model_config["DEFAULT_CACHE_PATH"], model_subdir="mistral"))
    tokenizer = Tokenizer(str(Path(mistral_path) / "tokenizer.model"))

    # TODO add 32 different prompts
    prompts = ["Once upon a time "] * 32

    encoded_prompts = [tokenizer.encode(prompt) for prompt in prompts]

    with open(mistral_path / "params.json", "r") as f:
        model_args = TtModelArgs(**json.loads(f.read()))
>>>>>>> 8494f938
    model_args.max_batch_size = 32
    model_args.n_layers = n_layers
    state_dict = torch.load(model_args.consolidated_weights_path)
    tokenizer = Tokenizer(model_args.tokenizer_path)
    state_dict = {
        k: v
        for k, v in state_dict.items()
        if (
            any([f"layers.{i}." in k for i in range(model_args.n_layers)])
            or k in ["tok_embeddings.weight", "norm.weight", "output.weight"]
        )
    }

    # TODO Update the prompt
    prompts = [""] * 32

    encoded_prompts = [tokenizer.encode(prompt) for prompt in prompts]

    if run_ref_pt:
        reference_model = Transformer(args=model_args)
        reference_model.load_state_dict(state_dict)

    # Embedding on host
    embd = Emb()
    embd.load_state_dict({"emb.weight": state_dict["tok_embeddings.weight"]})

    # Helper function supports multiple devices but we are only using one in this demo
    tt_cos_cached, tt_sin_cached = generate_cos_sin_cache_ttnn(
        [device], model_args.head_dim, model_args.max_seq_len * 2, 10000, dtype
    )

    # Load TTNN model
    tt_model = TtTransformer(
        args=model_args,
        device=device,
        dtype=dtype,
        state_dict=state_dict,
        weight_cache_path=model_args.weight_cache_path(dtype),
        layers=list(range(model_args.n_layers)),
        tt_cos_cached=tt_cos_cached,
        tt_sin_cached=tt_sin_cached,
    )

    generation_start_pos = 0
    generation_length = iterations
    if run_ref_pt:
        all_tests_pass = True

    seqlen = 1  # Generating one token per user at a time
    batch = 32

    if run_ref_pt:
        cos, sin = precompute_freqs(model_args.head_dim, model_args.max_seq_len * 2)
        freqs_cis = torch.complex(cos, sin)

    # Select the first token from the prompts for initial decoding
    encoded_prompts_tensor = torch.tensor(encoded_prompts)  # [:,0]
    pt_decode_input = embd(encoded_prompts_tensor[:, 0]).view(batch, seqlen, -1)

    tt_decode_input = pt_decode_input

    # Keep track of generated outputs to print out later
    all_outputs = []
    if run_ref_pt:
        all_outputs_ref = []

    # After loading the model weights, wait for an input to start the generation
    # print("Waiting for an input to start...")
    # input()

    for i in range(generation_length):
        print(f"[Decode] Generating token {i}")

        start_pos = generation_start_pos + i

        decode_input, start_pos, attn_mask, current_pos = prepare_inputs_ttnn(
            tt_decode_input,
            start_pos,
            model_args.dim,
            model_args.sliding_window,
            tt_model.device,
        )

        # Run TT model
        tt_out = tt_model(decode_input, start_pos, current_pos, attn_mask)
        # Convert ttnn tensor to torch tensor
        tt_output_torch = ttnn.to_torch(tt_out).permute(2, 1, 0, 3).squeeze(1)  # [seq, batch, hidden_dim]

        if run_ref_pt:  # Run reference model
            freqs_cis_i = freqs_cis[start_pos, :].unsqueeze(0)
            positions = torch.tensor([start_pos])
            # mask = tt2torch_tensor(attn_mask[0])
            ref_output = reference_model(pt_decode_input, freqs_cis_i, positions)  # mask)

        # While in "prefill" mode, use the prompt tokens as the output
        if i in range(len(encoded_prompts[0])):
            all_outputs.append(encoded_prompts[0][i])  # Update list of TT outputs
            if run_ref_pt:
                all_outputs_ref.append(encoded_prompts[0][i])  # Update list of ref outputs

            tt_decode_input = embd(encoded_prompts_tensor[:, i]).view(batch, seqlen, -1)
            if run_ref_pt:
                pt_decode_input = embd(encoded_prompts_tensor[:, i]).view(batch, seqlen, -1)
        else:
            # Decode the generated token and save it to print out later
            tt_out_tok = torch.argmax(tt_output_torch, dim=-1)
            tt_decode_input = embd(tt_out_tok)
            all_outputs.append(tt_out_tok.squeeze(1).tolist()[0])  # Update generated token to list of TT outputs
            if run_ref_pt:
                pt_out_tok = torch.argmax(ref_output, dim=-1)
                pt_decode_input = embd(tt_out_tok)
                all_outputs_ref.append(
                    pt_out_tok.squeeze(1).tolist()[0]
                )  # Update generated token to list of ref outputs

        # Measure PCC if also running reference model
        if run_ref_pt:
            passing, pcc_message = comp_pcc(ref_output, tt_output_torch, pcc)

            logger.info(comp_allclose(ref_output, tt_output_torch))
            logger.info(pcc_message)

            if passing:
                logger.info("Mistral Model Passed!")
            else:
                logger.warning("Mistral Model Failed!")
                all_tests_pass = False

        # TODO print all 32 users
        print("[User 0] TT generation: ", "".join(tokenizer.decode(all_outputs)))
        if run_ref_pt:
            print("[User 0] Ref generation: ", "".join(tokenizer.decode(all_outputs_ref)))

    if run_ref_pt:
        if all_tests_pass:
            logger.info(f"All {generation_length} Mistral decode iterations Passed!")
        else:
            logger.warning("One or more iterations of Mistral decode Failed!")
            assert all_tests_pass, f"PCC value is lower than {pcc} for some of the outputs. Check Warnings!"<|MERGE_RESOLUTION|>--- conflicted
+++ resolved
@@ -59,20 +59,7 @@
     else:
         raise ValueError(f"Unknown dtype {dtype_str}")
 
-<<<<<<< HEAD
     model_args = TtModelArgs()
-=======
-    mistral_path = Path(model_location_generator(model_config["DEFAULT_CACHE_PATH"], model_subdir="mistral"))
-    tokenizer = Tokenizer(str(Path(mistral_path) / "tokenizer.model"))
-
-    # TODO add 32 different prompts
-    prompts = ["Once upon a time "] * 32
-
-    encoded_prompts = [tokenizer.encode(prompt) for prompt in prompts]
-
-    with open(mistral_path / "params.json", "r") as f:
-        model_args = TtModelArgs(**json.loads(f.read()))
->>>>>>> 8494f938
     model_args.max_batch_size = 32
     model_args.n_layers = n_layers
     state_dict = torch.load(model_args.consolidated_weights_path)
@@ -86,8 +73,7 @@
         )
     }
 
-    # TODO Update the prompt
-    prompts = [""] * 32
+    prompts = ["1, 2, 3, 4, "] * 32
 
     encoded_prompts = [tokenizer.encode(prompt) for prompt in prompts]
 
